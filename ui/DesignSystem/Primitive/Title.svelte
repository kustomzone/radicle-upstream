--- conflicted
+++ resolved
@@ -1,15 +1,10 @@
 <script>
   export let dataCy = null;
-<<<<<<< HEAD
   export let style = null;
   export let truncate = false;
-  export let variant = "regular"; // regular | medium | large | big | huge
+  export let variant = "regular"; // regular | tiny | medium | large | big | huge
 
   const titleClass = `${variant} ${truncate ? " truncate" : ""}`;
-=======
-
-  export let variant = "regular"; // regular | tiny | medium | large | big | huge
->>>>>>> ee4304c1
 </script>
 
 <style>
@@ -43,17 +38,16 @@
     line-height: 22px;
   }
 
-<<<<<<< HEAD
+  .tiny {
+    font-family: var(--typeface-medium);
+    font-size: 14px;
+    line-height: 16px;
+  }
+
   .truncate {
     overflow: hidden;
     text-overflow: ellipsis;
     white-space: nowrap;
-=======
-  .tiny {
-    font-family: var(--typeface-medium);
-    font-size: 14px;
-    line-height: 16px;
->>>>>>> ee4304c1
   }
 </style>
 
